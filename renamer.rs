use std::vec::FromVec;
use module::*;
use scoped_map::ScopedMap;
use interner::*;

#[deriving(Eq, TotalEq, Hash, Clone, Show)]
pub struct Name {
    pub name: InternedStr,
    pub uid: uint
}

impl Str for Name {
    fn as_slice<'a>(&'a self) -> &'a str {
        self.name.as_slice()
    }
<<<<<<< HEAD
    fn into_owned(self) -> ~str {
        self.name.into_owned()
    }
=======
>>>>>>> e2a215de
}

struct Renamer {
    uniques: ScopedMap<InternedStr, Name>,
    unique_id: uint
}

impl Renamer {

    fn rename_bindings(&mut self, bindings: ~[Binding<InternedStr>]) -> ~[Binding<Name>] {
        //Add all bindings in the scope
        for bind in bindings.iter() {
            self.make_unique(bind.name.clone());
        }
        FromVec::<Binding<Name>>::from_vec(bindings.move_iter().map(|binding| {
            let Binding { name: name, expression: expression, typeDecl: typeDecl, arity: arity  } = binding;
            let n = self.uniques.find(&name).map(|u| u.clone())
                .expect(format!("Error: lambda_lift: Undefined variable {}", name));
            Binding {
                name: n,
                expression: self.rename(expression),
                typeDecl: typeDecl,
                arity: arity
            }
        }).collect())
    }

    fn rename(&mut self, input_expr: TypedExpr<InternedStr>) -> TypedExpr<Name> {
        let TypedExpr { expr: expr, typ: typ, location: location } = input_expr;
        let e = match expr {
            Number(n) => Number(n),
            Rational(r) => Rational(r),
            String(s) => String(s),
            Char(c) => Char(c),
            Identifier(i) => Identifier(self.get_name(i)),
            Apply(func, arg) => Apply(box self.rename(*func), box self.rename(*arg)),
            Lambda(arg, body) => {
                self.uniques.enter_scope();
                let l = Lambda(self.make_unique(arg), box self.rename(*body));
                self.uniques.exit_scope();
                l
            }
            Let(bindings, expr) => {
                self.uniques.enter_scope();
                let bs = self.rename_bindings(bindings);
                let l = Let(bs, box self.rename(*expr));
                self.uniques.exit_scope();
                l
            }
            Case(expr, alts) => {
                let a: Vec<Alternative<Name>> = alts.move_iter().map(
                    |Alternative { pattern: Located { location: loc, node: pattern }, expression: expression }| {
                    self.uniques.enter_scope();
                    let a = Alternative {
                        pattern: Located { location: loc, node: self.rename_pattern(pattern) },
                        expression: self.rename(expression)
                    };
                    self.uniques.exit_scope();
                    a
                }).collect();
                Case(box self.rename(*expr), FromVec::from_vec(a))
            }
            Do(bindings, expr) => {
                let bs: Vec<DoBinding<Name>> = bindings.move_iter().map(|bind| {
                    match bind {
                        DoExpr(expr) => DoExpr(self.rename(expr)),
                        DoLet(bs) => DoLet(self.rename_bindings(bs)),
                        DoBind(pattern, expr) => {
                            let Located { location: location, node: node } = pattern;
                            let loc = Located { location: location, node: self.rename_pattern(node) };
                            DoBind(loc, self.rename(expr))
                        }
                    }
                }).collect();
                Do(FromVec::from_vec(bs), box self.rename(*expr))
            }
        };
        let mut t = TypedExpr::with_location(e, location);
        t.typ = typ;
        t
    }

    fn rename_pattern(&mut self, pattern: Pattern<InternedStr>) -> Pattern<Name> {
        match pattern {
            NumberPattern(i) => NumberPattern(i),
            ConstructorPattern(s, ps) => {
                let ps2: Vec<Pattern<Name>> = ps.move_iter().map(|p| self.rename_pattern(p)).collect();
                ConstructorPattern(Name { name: s, uid: 0}, FromVec::from_vec(ps2))
            }
            IdentifierPattern(s) => IdentifierPattern(self.make_unique(s)),
            WildCardPattern => WildCardPattern
        }
    }
    fn get_name(&self, s: InternedStr) -> Name {
        match self.uniques.find(&s) {
            Some(&Name { uid: uid, .. }) => Name { name: s, uid: uid },
            None => Name { name: s, uid: 0 }//If the variable is not found in variables it is a global variable
        }
    }

    fn rename_binding(&mut self, binding: Binding<InternedStr>) -> Binding<Name> {
        let Binding { name: name, expression: expression, typeDecl: td, arity: a } = binding;
        Binding {
            name: Name { name: name, uid: 0 },
            expression: self.rename(expression),
            typeDecl: td,
            arity: a
        }
    }


    fn make_unique(&mut self, name: InternedStr) -> Name {
        self.unique_id += 1;
        let u = Name { name: name.clone(), uid: self.unique_id};
        self.uniques.insert(name, u.clone());
        u
    }
}
pub fn rename_expr(expr: TypedExpr<InternedStr>) -> TypedExpr<Name> {
    let mut renamer = Renamer { uniques: ScopedMap::new(), unique_id: 1 };
    renamer.rename(expr)
}

pub fn rename_module(module: Module<InternedStr>) -> Module<Name> {
    let mut renamer = Renamer { uniques: ScopedMap::new(), unique_id: 1 };
    let Module {
        name: name,
        classes : classes,
        dataDefinitions: data_definitions,
        typeDeclarations: typeDeclarations,
        bindings : bindings,
        instances: instances
    } = module;

    let data_definitions2 : Vec<DataDefinition<Name>> = data_definitions.move_iter().map(|data| {
        let DataDefinition {
            constructors : ctors,
            typ : typ,
            parameters : parameters
        } = data;
        let c: Vec<Constructor<Name>> = ctors.move_iter().map(|ctor| {
            let Constructor {
                name : name,
                typ : typ,
                tag : tag,
                arity : arity
            } = ctor;
            Constructor {
                name : Name { name: name, uid: 0 },
                typ : typ,
                tag : tag,
                arity : arity
            }
        }).collect();

        DataDefinition {
            typ : typ,
            parameters : parameters,
            constructors : FromVec::from_vec(c)
        }
    }).collect();
    
    let instances2: Vec<Instance<Name>> = instances.move_iter().map(|instance| {
        let Instance {
            bindings : bindings,
            constraints : constraints,
            typ : typ,
            classname : classname
        } = instance;
        Instance {
            bindings : FromVec::<Binding<Name>>::from_vec(bindings.move_iter().map(|b| renamer.rename_binding(b)).collect()),
            constraints : constraints,
            typ : typ,
            classname : classname
        }
    }).collect();
    
    let bindings2 : Vec<Binding<Name>> = bindings.move_iter().map(|b| renamer.rename_binding(b)).collect();
    
    Module {
        name: renamer.make_unique(name),
        classes : classes,
        dataDefinitions: FromVec::from_vec(data_definitions2),
        typeDeclarations: typeDeclarations,
        bindings : FromVec::from_vec(bindings2),
        instances: FromVec::from_vec(instances2)
    }
}
<|MERGE_RESOLUTION|>--- conflicted
+++ resolved
@@ -13,12 +13,9 @@
     fn as_slice<'a>(&'a self) -> &'a str {
         self.name.as_slice()
     }
-<<<<<<< HEAD
     fn into_owned(self) -> ~str {
         self.name.into_owned()
     }
-=======
->>>>>>> e2a215de
 }
 
 struct Renamer {
